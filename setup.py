#!/usr/bin/env python
from setuptools import find_packages, setup

setup(
    name="seotool",
    version="1.0",
    packages=find_packages(),
    scripts=["crawl.py"],
    install_requires=[
        "pyppeteer",
        "beautifulsoup4",
        "Click",
        "pdfkit",
        "requests",
        "urllib3",
        "Markdown",
<<<<<<< HEAD
=======
        "pre-commit",
        "pip-tools",
>>>>>>> 95399205
    ],
)<|MERGE_RESOLUTION|>--- conflicted
+++ resolved
@@ -14,10 +14,7 @@
         "requests",
         "urllib3",
         "Markdown",
-<<<<<<< HEAD
-=======
         "pre-commit",
         "pip-tools",
->>>>>>> 95399205
     ],
 )