[project]
name = "SEO Tool"
version = "2.0.1"
<<<<<<< HEAD
description = "Plugin based SEO Reporting Tool"
=======
description = "Plugin based cli SEO Reporting Tool"
>>>>>>> 4ce2c214
authors = [
    "Ben Gosney <bengosney@googlemail.com>"
]
python = "^3.8"
repository = "https://github.com/bengosney/seotool/"

[build-system]
requires = ["setuptools", "wheel"]
build-backend = "setuptools.build_meta"

[tool.black]
line-length = 120
target-version = ['py38']

[tool.pycln]
all = true

[tool.pytest.ini_options]
filterwarnings = [
    'ignore:Using or importing the ABCs:DeprecationWarning',
]<|MERGE_RESOLUTION|>--- conflicted
+++ resolved
@@ -1,11 +1,7 @@
 [project]
 name = "SEO Tool"
 version = "2.0.1"
-<<<<<<< HEAD
-description = "Plugin based SEO Reporting Tool"
-=======
 description = "Plugin based cli SEO Reporting Tool"
->>>>>>> 4ce2c214
 authors = [
     "Ben Gosney <bengosney@googlemail.com>"
 ]
